--- conflicted
+++ resolved
@@ -17,51 +17,6 @@
 let LayoutDescriptorModel = require('../models/layoutdescriptor');
 
 let View = Marionette.CompositeView.extend({
-<<<<<<< HEAD
-    className: 'object descriptor-panel-view',
-    template: require('../templates/panel.html'),
-    childView: PanelDescriptor,
-    childViewContainer: '.descriptor-list',
-
-    ui: {
-        'delete_descriptor_panel': '.delete-descriptor-panel',
-        'label': '.rename',
-        'top_placeholder': 'div.top-placeholder',
-        'bottom_placeholder': 'div.bottom-placeholder',
-        'drag_zone': 'div.panel-heading',
-        "panel_descriptors": '.panel-descriptors',
-        'add_btn': '.add-descriptor-btn'
-    },
-
-    events: {
-        'dragstart': 'dragStart',
-        'dragend': 'dragEnd',
-        'dragover': 'dragOver',
-        'dragenter': 'dragEnter',
-        'dragleave': 'dragLeave',
-        'drop': 'drop',
-        'click @ui.delete_descriptor_panel': 'deleteDescriptorPanel',
-        'click @ui.label': 'editLabel',
-        'dblclick @ui.drag_zone': 'onDoubleClick',
-        'click @ui.add_btn': 'addDescriptor'
-    },
-
-    onDoubleClick: function () {
-        this.ui.panel_descriptors.collapse('toggle')
-    },
-
-    initialize: function () {
-        this.listenTo(this.model, 'change', this.render, this);
-        this.collection = new DescriptorCollection([], {model_id: this.model.attributes.descriptor_model});
-        this.collection.fetch()
-    },
-
-    onRender: function () {
-        if (!window.application.permission.manager.isStaff()) {
-            $(this.ui.delete_descriptor_panel).hide();
-        }
-    },
-=======
         className: 'object descriptor-panel-view',
         template: require('../templates/panel.html'),
         childView: PanelLayoutDescriptorView,
@@ -107,12 +62,11 @@
             this.collection.fetch();
         },
 
-        onRender: function () {
-            if (!session.user.isStaff && !session.user.isSuperUser) {
-                $(this.ui.delete_descriptor_panel).hide();
-            }
-        },
->>>>>>> 2d641ec7
+    onRender: function () {
+        if (!window.application.permission.manager.isStaff()) {
+            $(this.ui.delete_descriptor_panel).hide();
+        }
+    },
 
         dragStart: function (e) {
             if (e.target.className === 'panel-heading descriptor-panel') {
