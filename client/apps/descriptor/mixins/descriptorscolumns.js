--- conflicted
+++ resolved
@@ -237,13 +237,8 @@
     _fetchStandardValue: function(modelList, columnName, options) {
         let parameters = {};
 
-<<<<<<< HEAD
-        if (options.format.type === "descriptor_meta_model" &&  window.application.main.cache.hasFetcher('descriptor_meta_model')) {
-            parameters.type = 'descriptor_meta_model';
-=======
-        if (options.format.type === "layout" && application.main.cache.hasFetcher('layout')) {
+        if (options.format.type === "layout" && window.application.main.cache.hasFetcher('layout')) {
             parameters.type = 'layout';
->>>>>>> 2d641ec7
             parameters.format = {
                 'model': options.format.model
             }
