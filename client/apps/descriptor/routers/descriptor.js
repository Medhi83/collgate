/**
 * @file descriptor.js
 * @brief Descriptor router
 * @author Frédéric SCHERMA (INRA UMR1095), Medhi BOULNEMOUR (INRA UMR1095)
 * @date 2016-07-19
 * @copyright Copyright (c) 2016 INRA/CIRAD
 * @license MIT (see LICENSE file)
 * @details
 */

let Marionette = require('backbone.marionette');
let DescriptorGroupListView = require('../views/descriptorlist');
let DescriptorLayout = require('../views/descriptorlayout');
let DefaultLayout = require('../../main/views/defaultlayout');
let TitleView = require('../../main/views/titleview');
let ScrollingMoreView = require('../../main/views/scrollingmore');
let DescriptorCollection = require('../collections/descriptor');
let EntityListFilterView = require('../../descriptor/views/entitylistfilter');
let DescriptorModel = require('../models/descriptor');

let Router = Marionette.AppRouter.extend({
    routes: {
        "app/descriptor/descriptor/": "getDescriptorList",
        "app/descriptor/descriptor/:id/*tab": "getDescriptor",
    },

    getDescriptorList: function (options) {
        options || (options = {});

<<<<<<< HEAD
        defaultLayout.showChildView('content', descriptorGroupListView);
        defaultLayout.showChildView('content-bottom', new ScrollingMoreView({
            targetView: descriptorGroupListView,
            collection: collection
        }));

        descriptorGroupListView.query();

        if (window.application.permission.manager.isStaff()) {
            defaultLayout.showChildView('bottom', new DescriptorGroupAddView({collection: collection}));
        }
    },

    getDescriptorTypeListForGroup : function(id) {
        let collection = new DescriptorTypeCollection([], {group_id: id});
=======
        let collection = new DescriptorCollection([], {
            filters: (options.filters || {}),
            search: (options.search || {})
        });
>>>>>>> 2d641ec7

        let defaultLayout = new DefaultLayout({});
        application.main.showContent(defaultLayout);
        defaultLayout.showChildView('title', new TitleView({title: _t("List of descriptors")}));

<<<<<<< HEAD
        let model = new DescriptorGroupModel({id: id});
        model.fetch().then(function () {
            defaultLayout.showChildView('title', new TitleView({title: _t("Types of descriptors for the group"), model: model}));

            // @todo lookup for permission
            if (window.application.permission.manager.isStaff() && model.get('can_modify')) {
                defaultLayout.showChildView('bottom', new DescriptorGroupTypeAddView({collection: collection}));
            }
=======
        // get available columns
        let columns = window.application.main.cache.lookup({
            type: 'entity_columns',
            format: {model: 'descriptor.descriptor'}
>>>>>>> 2d641ec7
        });

        columns.done(function (data) {
            let descriptorGroupListView = new DescriptorGroupListView({read_only: true, collection: collection, columns: data[0].value});

            defaultLayout.showChildView('content', descriptorGroupListView);
            defaultLayout.showChildView('content-bottom', new ScrollingMoreView({
                targetView: descriptorGroupListView,
                collection: collection
            }));

            defaultLayout.showChildView('bottom', new EntityListFilterView({
                collection: collection, columns: data[0].value
            }));

            descriptorGroupListView.query();
        });
    },

    getDescriptor : function(tid, tab) {
        tab || (tab = "");

        let defaultLayout = new DefaultLayout();
        application.main.showContent(defaultLayout);

<<<<<<< HEAD
        let model = new DescriptorTypeModel({id: tid}, {group_id: gid});
        model.fetch().then(function () {
            defaultLayout.showChildView('title', new TitleView({title: _t("Values for the type of descriptor"), model: model}));

            collection.fetch().then(function () {
                let valueListView = null;

                if (model.get('format').type === "enum_single") {
                    valueListView = new DescriptorValueListView({
                        collection: collection,
                        model: model
                    });

                    if (window.application.permission.manager.isStaff() && model.get('can_modify')) {
                        defaultLayout.showChildView('bottom', new DescriptorValueAddView({collection: collection}));
                    }
                } else if (model.get('format').type === "enum_pair") {
                    valueListView = new DescriptorValuePairListView({
                        collection: collection,
                        model: model
                    });

                    if (window.application.permission.manager.isStaff() && model.get('can_modify')) {
                        defaultLayout.showChildView('bottom', new DescriptorValueAddView({collection: collection}));
                    }
                } else if (model.get('format').type === "enum_ordinal") {
                    valueListView = new DescriptorValueOrdinalListView({
                        collection: collection,
                        model: model
                    });
                }

                if (valueListView) {
                    defaultLayout.showChildView('content', valueListView);
                    defaultLayout.showChildView('content-bottom', new ScrollingMoreView({targetView: valueListView, more: -1}));
                }
            });
=======
        let model = new DescriptorModel({id: tid});

        model.fetch().then(function () {
            defaultLayout.showChildView('title', new TitleView({title: _t("Details for the descriptor"), model: model}));
            defaultLayout.showChildView('content', new DescriptorLayout({model: model, initialTab: tab.replace('/', '')}));
>>>>>>> 2d641ec7
        });
    },
});

module.exports = Router;<|MERGE_RESOLUTION|>--- conflicted
+++ resolved
@@ -27,48 +27,19 @@
     getDescriptorList: function (options) {
         options || (options = {});
 
-<<<<<<< HEAD
-        defaultLayout.showChildView('content', descriptorGroupListView);
-        defaultLayout.showChildView('content-bottom', new ScrollingMoreView({
-            targetView: descriptorGroupListView,
-            collection: collection
-        }));
-
-        descriptorGroupListView.query();
-
-        if (window.application.permission.manager.isStaff()) {
-            defaultLayout.showChildView('bottom', new DescriptorGroupAddView({collection: collection}));
-        }
-    },
-
-    getDescriptorTypeListForGroup : function(id) {
-        let collection = new DescriptorTypeCollection([], {group_id: id});
-=======
         let collection = new DescriptorCollection([], {
             filters: (options.filters || {}),
             search: (options.search || {})
         });
->>>>>>> 2d641ec7
 
         let defaultLayout = new DefaultLayout({});
         application.main.showContent(defaultLayout);
         defaultLayout.showChildView('title', new TitleView({title: _t("List of descriptors")}));
 
-<<<<<<< HEAD
-        let model = new DescriptorGroupModel({id: id});
-        model.fetch().then(function () {
-            defaultLayout.showChildView('title', new TitleView({title: _t("Types of descriptors for the group"), model: model}));
-
-            // @todo lookup for permission
-            if (window.application.permission.manager.isStaff() && model.get('can_modify')) {
-                defaultLayout.showChildView('bottom', new DescriptorGroupTypeAddView({collection: collection}));
-            }
-=======
         // get available columns
         let columns = window.application.main.cache.lookup({
             type: 'entity_columns',
             format: {model: 'descriptor.descriptor'}
->>>>>>> 2d641ec7
         });
 
         columns.done(function (data) {
@@ -94,51 +65,11 @@
         let defaultLayout = new DefaultLayout();
         application.main.showContent(defaultLayout);
 
-<<<<<<< HEAD
-        let model = new DescriptorTypeModel({id: tid}, {group_id: gid});
-        model.fetch().then(function () {
-            defaultLayout.showChildView('title', new TitleView({title: _t("Values for the type of descriptor"), model: model}));
-
-            collection.fetch().then(function () {
-                let valueListView = null;
-
-                if (model.get('format').type === "enum_single") {
-                    valueListView = new DescriptorValueListView({
-                        collection: collection,
-                        model: model
-                    });
-
-                    if (window.application.permission.manager.isStaff() && model.get('can_modify')) {
-                        defaultLayout.showChildView('bottom', new DescriptorValueAddView({collection: collection}));
-                    }
-                } else if (model.get('format').type === "enum_pair") {
-                    valueListView = new DescriptorValuePairListView({
-                        collection: collection,
-                        model: model
-                    });
-
-                    if (window.application.permission.manager.isStaff() && model.get('can_modify')) {
-                        defaultLayout.showChildView('bottom', new DescriptorValueAddView({collection: collection}));
-                    }
-                } else if (model.get('format').type === "enum_ordinal") {
-                    valueListView = new DescriptorValueOrdinalListView({
-                        collection: collection,
-                        model: model
-                    });
-                }
-
-                if (valueListView) {
-                    defaultLayout.showChildView('content', valueListView);
-                    defaultLayout.showChildView('content-bottom', new ScrollingMoreView({targetView: valueListView, more: -1}));
-                }
-            });
-=======
         let model = new DescriptorModel({id: tid});
 
         model.fetch().then(function () {
             defaultLayout.showChildView('title', new TitleView({title: _t("Details for the descriptor"), model: model}));
             defaultLayout.showChildView('content', new DescriptorLayout({model: model, initialTab: tab.replace('/', '')}));
->>>>>>> 2d641ec7
         });
     },
 });
