/**
 * @file panel.js
 * @brief
 * @author Medhi BOULNEMOUR (INRA UMR1095)
 * @date 2017-09-11
 * @copyright Copyright (c) 2016 INRA/CIRAD
 * @license MIT (see LICENSE file)
 * @details
 */

var Dialog = require('../../main/views/dialog');
var Marionette = require('backbone.marionette');

var DefaultLayout = require('../../main/views/defaultlayout');
var TitleView = require('../../main/views/titleview');
var AccessionPanelModel = require('../models/panel');
var AccessionPanelLayout = require('../views/panellayout');

var Controller = Marionette.Object.extend({
    create: function (selection, related_entity) {
        related_entity || (related_entity = null);

        var CreatePanelDialog = Dialog.extend({
            template: require('../templates/panelcreate.html'),
            ui: {
                validate: "button.create",
                name: "#panel_name",
                descriptor_meta_model: "#meta_model"
            },

            events: {
                'click @ui.validate': 'onCreate',
                'input @ui.name': 'onNameInput'
            },

            initialize: function (options) {
                CreatePanelDialog.__super__.initialize.apply(this);
            },

            onNameInput: function () {
                var name = this.ui.name.val().trim();

                if (this.validateName()) {
                    var filters = {
                        method: 'ieq',
                        fields: ['name'],
                        'name': name
                    };

                    $.ajax({
                        type: "GET",
                        url: application.baseUrl + 'accession/panel/search/',
                        dataType: 'json',
                        data: {filters: JSON.stringify(filters)},
                        el: this.ui.name,
                        success: function (data) {
                            if (data.items.length > 0) {
                                for (var i in data.items) {
                                    var panel = data.items[i];

<<<<<<< HEAD
                                    if (panel.name.toUpperCase() === name.toUpperCase()) {
                                        $(this.el).validateField('failed', gt.gettext('Accession panel name already in usage'));
=======
                                    if (t.value.toUpperCase() === name.toUpperCase()) {
                                        $(this.el).validateField('failed', _t('Accession panel name already in usage'));
>>>>>>> bd76a287
                                        break;
                                    }
                                }
                            } else {
                                $(this.el).validateField('ok');
                            }
                        }
                    });
                }
            },

            validateName: function () {
                var v = this.ui.name.val().trim();

                if (v.length > 128) {
                    this.ui.name.validateField('failed', _t('characters_max', {count: 128}));
                    return false;
<<<<<<< HEAD
                } else if (v.length < 3) {
                    this.ui.name.validateField('failed', gt.ngettext('characters_min', 'characters_min', {count: 3}));
=======
                } else if (v.length < 1) {
                    this.ui.name.validateField('failed', _t('characters_min', {count: 1}));
>>>>>>> bd76a287
                    return false;
                }

                return true;
            },

            onCreate: function () {
                var view = this;

                if (this.ui.name.isValidField()) {
                    var name = this.ui.name.val().trim();

                    // create a new local model and open an edit view with this model
                    var model = new AccessionPanelModel({
                        name: name,
                        selection: {
                            select: selection,
                            from: related_entity
                        },
                        descriptors: {},
                        descriptor_meta_model: null
                    });

                    view.destroy();

                    var defaultLayout = new DefaultLayout();
                    application.main.showContent(defaultLayout);

                    defaultLayout.showChildView('title', new TitleView({
                        title: _t("Classification entry"),
                        model: model
                    }));

                    var accessionPanelLayout = new AccessionPanelLayout({model: model});
                    defaultLayout.showChildView('content', accessionPanelLayout);
                }
            }
        });

        var createPanelDialog = new CreatePanelDialog();
        createPanelDialog.render();
    }

});

module.exports = Controller;<|MERGE_RESOLUTION|>--- conflicted
+++ resolved
@@ -58,13 +58,8 @@
                                 for (var i in data.items) {
                                     var panel = data.items[i];
 
-<<<<<<< HEAD
                                     if (panel.name.toUpperCase() === name.toUpperCase()) {
-                                        $(this.el).validateField('failed', gt.gettext('Accession panel name already in usage'));
-=======
-                                    if (t.value.toUpperCase() === name.toUpperCase()) {
                                         $(this.el).validateField('failed', _t('Accession panel name already in usage'));
->>>>>>> bd76a287
                                         break;
                                     }
                                 }
@@ -82,13 +77,8 @@
                 if (v.length > 128) {
                     this.ui.name.validateField('failed', _t('characters_max', {count: 128}));
                     return false;
-<<<<<<< HEAD
                 } else if (v.length < 3) {
-                    this.ui.name.validateField('failed', gt.ngettext('characters_min', 'characters_min', {count: 3}));
-=======
-                } else if (v.length < 1) {
-                    this.ui.name.validateField('failed', _t('characters_min', {count: 1}));
->>>>>>> bd76a287
+                    this.ui.name.validateField('failed', _t('characters_min', {count: 3}));
                     return false;
                 }
 
