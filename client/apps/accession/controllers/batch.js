--- conflicted
+++ resolved
@@ -84,12 +84,7 @@
 
                 ui: {
                     validate: "button.continue",
-<<<<<<< HEAD
-                    meta_model: "#meta_model",
-=======
-                    name: "#batch_name",
                     layout: "#layout",
->>>>>>> 2d641ec7
                     accession: "#accession"
                 },
 
@@ -105,13 +100,8 @@
                 onRender: function () {
                     CreateBatchView.__super__.onRender.apply(this);
 
-<<<<<<< HEAD
                     window.application.main.views.languages.drawSelect(this.ui.language);
-                    this.ui.meta_model.selectpicker({});
-=======
-                    application.main.views.languages.drawSelect(this.ui.language);
                     this.ui.layout.selectpicker({});
->>>>>>> 2d641ec7
 
                     this.ui.accession.select2(Search(
                         this.ui.accession.parent(),
