--- conflicted
+++ resolved
@@ -76,9 +76,8 @@
                 onRender: function () {
                     CreateAccessionDialog.__super__.onRender.apply(this);
 
-<<<<<<< HEAD
                     window.application.main.views.languages.drawSelect(this.ui.language);
-                    this.ui.descriptor_meta_model.selectpicker({});
+                    this.ui.layout.selectpicker({});
                     this.ui.primary_classification.selectpicker({});
 
                     // naming options
@@ -100,14 +99,7 @@
                         }));
                     });
 
-                    // on default descriptor meta-model
-=======
-                    application.main.views.languages.drawSelect(this.ui.language);
-                    this.ui.layout.selectpicker({});
-                    this.ui.primary_classification.selectpicker({});
-
                     // on default descriptor layout
->>>>>>> 2d641ec7
                     this.onChangeDescriptorMetaModel();
                 },
 
@@ -230,10 +222,6 @@
                     let name = this.ui.name.val().trim();
                     let self = this;
 
-<<<<<<< HEAD
-=======
-                    // @todo must respect the nomenclature from the layout
->>>>>>> 2d641ec7
                     if (this.validateName()) {
                         let filters = {
                             method: 'ieq',
@@ -333,7 +321,7 @@
                         let name = this.ui.name.val().trim();
                         let namingOptions = this.getChildView('namingOptions').getNamingOptions();
 
-                        let descriptorMetaModelId = parseInt(this.ui.layout.val());
+                        let layoutId = parseInt(this.ui.layout.val());
                         let primaryClassificationEntryId = parseInt(this.ui.primary_classification_entry.val());
 
                         // create a new local model and open an edit view with this model
@@ -341,7 +329,7 @@
                             name: name,
                             naming_options: namingOptions,
                             primary_classification_entry: primaryClassificationEntryId,
-                            layout: descriptorMetaModelId,
+                            layout: layoutId,
                             language: this.ui.language.val()
                         });
 
