--- conflicted
+++ resolved
@@ -44,12 +44,8 @@
             {model: 'accession.batch'},
             this.ui.batch_descriptor_meta_models_group, {
                 readOnly: false,
-<<<<<<< HEAD
-                multiple: true});
-=======
                 multiple: true
             });
->>>>>>> b3122b37
 
         if (batchesListValues.length) {
             this.batchesWidget.set({model: 'accession.batch'}, true, batchesListValues);
