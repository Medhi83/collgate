--- conflicted
+++ resolved
@@ -5,7 +5,7 @@
  * @date 2017-01-16
  * @copyright Copyright (c) 2017 INRA/CIRAD
  * @license MIT (see LICENSE file)
- * @details
+ * @details 
  */
 
 let LayoutView = require('../../../main/views/layout');
@@ -16,11 +16,8 @@
 let ContentBottomFooterLayout = require('../../../main/views/contentbottomfooterlayout');
 let EntityPathView = require('../../../classification/views/entitypath');
 let AccessionDescriptorEditView = require('./accessiondescriptoredit');
-<<<<<<< HEAD
 let EntityListFilterView = require('../../../descriptor/views/entitylistfilter');
-=======
 let DescriptorCollection = require('../../../descriptor/collections/layoutdescriptor');
->>>>>>> 2d641ec7
 
 let Layout = LayoutView.extend({
     template: require("../../templates/accessionlayout.html"),
@@ -158,16 +155,11 @@
                 }
 
                 let BatchListView = require('../batch/batchlist');
-<<<<<<< HEAD
                 let batchListView  = new BatchListView({
                     collection: accessionBatches,
                     model: accessionLayout.model,
                     accessionId: accessionLayout.model.get('id'),
                     columns: data[0].value
-=======
-                let batchListView = new BatchListView({
-                    collection: accessionBatches, model: accessionLayout.model, columns: data[0].value
->>>>>>> 2d641ec7
                 });
 
                 let contentBottomFooterLayout = new ContentBottomFooterLayout();
@@ -266,19 +258,8 @@
                 method: "GET",
                 url: window.application.url(['descriptor', 'layout', this.model.get('layout')]),
                 dataType: 'json'
-<<<<<<< HEAD
-            }).done(function(data) {
-                if (!accessionLayout.isRendered()) {
-                    return;
-                }
-
-                let accessionDescriptorView = new AccessionDescriptorEditView({
-                    model: accessionLayout.model, descriptorMetaModelLayout: data
-                });
-=======
             }).done(function (data) {
                 let view = this;
->>>>>>> 2d641ec7
 
                 this.descriptorCollection = new DescriptorCollection([], {
                     model_id: data.id
