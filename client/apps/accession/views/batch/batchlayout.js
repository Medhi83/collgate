--- conflicted
+++ resolved
@@ -13,11 +13,8 @@
 let ScrollingMoreView = require('../../../main/views/scrollingmore');
 let ContentBottomFooterLayout = require('../../../main/views/contentbottomfooterlayout');
 let BatchDescriptorEditView = require('./batchdescriptoredit');
-<<<<<<< HEAD
+let DescriptorCollection = require('../../../descriptor/collections/layoutdescriptor');
 let EntityListFilterView = require('../../../descriptor/views/entitylistfilter');
-=======
-let DescriptorCollection = require('../../../descriptor/collections/layoutdescriptor');
->>>>>>> 2d641ec7
 
 let Layout = LayoutView.extend({
     template: require("../../templates/batchlayout.html"),
@@ -290,12 +287,7 @@
                 });
             });
 
-<<<<<<< HEAD
-            this.onDescriptorMetaModelChange(this.model, this.model.get('descriptor_meta_model'));
-=======
-
             this.onLayoutChange(this.model, this.model.get('layout'));
->>>>>>> 2d641ec7
             this.enableTabs();
         } else {
             // descriptors edit tab
