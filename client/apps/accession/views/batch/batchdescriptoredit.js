--- conflicted
+++ resolved
@@ -55,13 +55,9 @@
             let BatchDescriptorView = require('./batchdescriptor');
             let batchDescriptorView = new BatchDescriptorView({
                 model: model,
-<<<<<<< HEAD
-                descriptorMetaModelLayout: self.descriptorMetaModelLayout});
-=======
-                layoutData: view.layoutData,
-                descriptorCollection: view.descriptorCollection
+                layoutData: self.layoutData,
+                descriptorCollection: self.descriptorCollection
             });
->>>>>>> 2d641ec7
 
             batchLayout.showChildView('descriptors', batchDescriptorView);
         }});
