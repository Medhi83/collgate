--- conflicted
+++ resolved
@@ -5,7 +5,7 @@
  * @date 2017-01-16
  * @copyright Copyright (c) 2017 INRA/CIRAD
  * @license MIT (see LICENSE file)
- * @details
+ * @details 
  */
 
 let LayoutView = require('../../main/views/layout');
@@ -36,7 +36,7 @@
         'panels': "div.tab-pane[name=panels]",
     },
 
-    initialize: function (options) {
+    initialize: function(options) {
         Layout.__super__.initialize.apply(this, arguments);
 
         this.listenTo(this.model, 'change:descriptor_meta_model', this.onDescriptorMetaModelChange, this);
@@ -46,15 +46,12 @@
         }
     },
 
-    onAccessionCreate: function (model, value) {
+    onAccessionCreate: function(model, value) {
         // re-render once created
         this.render();
 
         // and update history
-        Backbone.history.navigate('app/accession/accession/' + this.model.get('id') + '/', {
-            /*trigger: true,*/
-            replace: false
-        });
+        Backbone.history.navigate('app/accession/accession/' + this.model.get('id') + '/', {/*trigger: true,*/ replace: false});
     },
 
     disableSynonymsTab: function () {
@@ -73,14 +70,14 @@
         this.ui.panels_tab.parent().addClass('disabled');
     },
 
-    enableTabs: function () {
+    enableTabs: function() {
         this.ui.synonyms_tab.parent().removeClass('disabled');
         this.ui.batches_tab.parent().removeClass('disabled');
         this.ui.classifications_entries_tab.parent().removeClass('disabled');
         this.ui.panels_tab.parent().removeClass('disabled');
     },
 
-    onDescriptorMetaModelChange: function (model, value) {
+    onDescriptorMetaModelChange: function(model, value) {
         if (value == null) {
             this.getRegion('descriptors').empty();
         } else {
@@ -106,13 +103,8 @@
         }
     },
 
-<<<<<<< HEAD
-    onRender: function () {
-        var accessionLayout = this;
-=======
     onRender: function() {
         let accessionLayout = this;
->>>>>>> c4e4af91
 
         // details view
         if (!this.model.isNew()) {
@@ -148,16 +140,9 @@
                     return;
                 }
 
-<<<<<<< HEAD
-                var BatchListView = require('../views/batchlist');
-                var batchListView = new BatchListView({
-                    collection: accessionBatches, model: accessionLayout.model, columns: data[0].value
-                });
-=======
                 let BatchListView = require('../views/batchlist');
                 let batchListView  = new BatchListView({
                     collection: accessionBatches, model: accessionLayout.model, columns: data[0].value});
->>>>>>> c4e4af91
 
                 let contentBottomLayout = new ContentBottomLayout();
                 accessionLayout.showChildView('batches', contentBottomLayout);
@@ -181,16 +166,9 @@
                     return;
                 }
 
-<<<<<<< HEAD
-                var AccessionClassificationEntryListView = require('../views/accessionclassificationentries');
-                var accessionClassificationEntryListView = new AccessionClassificationEntryListView({
-                    collection: accessionClassificationEntries, model: accessionLayout.model, columns: data[0].value
-                });
-=======
                 let AccessionClassificationEntryListView = require('../views/accessionclassificationentries');
                 let accessionClassificationEntryListView  = new AccessionClassificationEntryListView({
                     collection: accessionClassificationEntries, model: accessionLayout.model, columns: data[0].value});
->>>>>>> c4e4af91
 
                 let contentBottomFooterLayout = new ContentBottomFooterLayout();
                 accessionLayout.showChildView('classifications-entries', contentBottomFooterLayout);
@@ -203,13 +181,8 @@
             });
 
             // panels tab
-<<<<<<< HEAD
-            var PanelCollection = require('../collections/panel');
-            var accessionPanels = new PanelCollection({accession_id: this.model.get('id')});
-=======
             let PanelCollection = require('../collections/panel');
-            let accessionPanels = new PanelCollection([], {accession_id: this.model.get('id')});
->>>>>>> c4e4af91
+            let accessionPanels = new PanelCollection({accession_id: this.model.get('id')});
 
             // get available columns
             let columns3 = application.main.cache.lookup({
@@ -222,16 +195,9 @@
                     return;
                 }
 
-<<<<<<< HEAD
-                var AccessionPanelListView = require('../views/accessionpanellist');
-                var accessionPanelListView = new AccessionPanelListView({
-                    collection: accessionPanels, model: accessionLayout.model, columns: data[0].value
-                });
-=======
-                let PanelListView = require('../views/panellist');
-                let panelListView  = new PanelListView({
+                let AccessionPanelListView = require('../views/panellist');
+                let accessionPanelListView  = new AccessionPanelListView({
                     collection: accessionPanels, model: accessionLayout.model, columns: data[0].value});
->>>>>>> c4e4af91
 
                 let contentBottomLayout = new ContentBottomLayout();
                 accessionLayout.showChildView('panels', contentBottomLayout);
@@ -246,20 +212,14 @@
             this.enableTabs();
         } else {
             // details
-<<<<<<< HEAD
-            var classificationEntry = new ClassificationEntryModel({id: this.model.get('primary_classification_entry')});
-            classificationEntry.fetch().then(function () {
-=======
             let classificationEntry = new ClassificationEntryModel({id: this.model.get('primary_classification_entry')});
             classificationEntry.fetch().then(function() {
->>>>>>> c4e4af91
                 if (!accessionLayout.isRendered()) {
                     return;
                 }
 
                 accessionLayout.showChildView('details', new EntityPathView({
-                    model: accessionLayout.model, classificationEntry: classificationEntry, noLink: true
-                }));
+                    model: accessionLayout.model, classificationEntry: classificationEntry, noLink: true}));
             });
 
             // descriptors edit tab
@@ -267,19 +227,13 @@
                 method: "GET",
                 url: window.application.url(['descriptor', 'meta-model', this.model.get('descriptor_meta_model'), 'layout']),
                 dataType: 'json'
-            }).done(function (data) {
-                if (!accessionLayout.isRendered()) {
-                    return;
-                }
-
-<<<<<<< HEAD
-                var accessionDescriptorView = new AccessionDescriptorEditView({
-                    model: accessionLayout.model, descriptorMetaModelLayout: data
-                });
-=======
+            }).done(function(data) {
+                if (!accessionLayout.isRendered()) {
+                    return;
+                }
+
                 let accessionDescriptorView = new AccessionDescriptorEditView({
                     model: accessionLayout.model, descriptorMetaModelLayout: data});
->>>>>>> c4e4af91
 
                 accessionLayout.showChildView('descriptors', accessionDescriptorView);
             });
