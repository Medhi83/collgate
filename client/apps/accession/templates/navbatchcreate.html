--- conflicted
+++ resolved
@@ -17,16 +17,7 @@
         <div class="modal-body">
             <form>
                 <div class="form-group">
-<<<<<<< HEAD
-                    <label class="control-label" for="meta_model"><%= _t("Accession") %></label>
-=======
-                    <label class="control-label" for="batch_name"><%= name %></label>
-                    <input class="form-control name" id="batch_name" type="text" name="accession" value=""
-                           maxlength="128" autofocus="" autocomplete="off" style="width:100%;">
-                </div>
-                <div class="form-group">
-                    <label class="control-label" for="layout"><%= _t("Accession") %></label>
->>>>>>> 2d641ec7
+                    <label class="control-label" for="accession"><%= _t("Accession") %></label>
                     <select id="accession" style="width:100%;" class="form-control"></select>
                 </div>
                 <div class="naming-options"></div>
