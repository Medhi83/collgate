--- conflicted
+++ resolved
@@ -6,14 +6,11 @@
 # @date 2016-09-01
 # @copyright Copyright (c) 2016 INRA/CIRAD
 # @license MIT (see LICENSE file)
-# @details 
-
-"""
-coll-gate medialibrary module main
-"""
+# @details coll-gate medialibrary module main
 
 import os
 
+import sys
 from django.core.exceptions import ImproperlyConfigured
 
 from igdectk.common.apphelpers import ApplicationMain
@@ -59,22 +56,14 @@
         if not isinstance(localsettings.max_file_size, int):
             configuration.wrong("medialibrary", "Media-library max file size", "Max file size must be an integer.")
 
+        if localsettings.max_file_size <= 1024:
+            configuration.wrong("medialibrary",
+                                "Media-library max file size",
+                                "Max file size must be greater than 1024 bytes.")
         else:
-<<<<<<< HEAD
-
-            if localsettings.max_file_size <= 1024:
-                configuration.wrong("medialibrary",
-                                    "Media-library max file size",
-                                    "Max file size must be greater than 1024 bytes.")
-            else:
-                configuration.validate("medialibrary",
-                                       "Media-library max file size",
-                                       "Max file size is %i bytes." % localsettings.max_file_size)
-=======
             configuration.validate("medialibrary",
                                    "Media-library max file size",
                                    "Max file size is %i bytes." % localsettings.max_file_size)
->>>>>>> 3f06f4d4
 
         # create a module medialibrary
         media_library_module = Module('medialibrary', base_url='coll-gate')
@@ -95,8 +84,4 @@
         from descriptor.descriptorformattype import DescriptorFormatTypeManager
         DescriptorFormatTypeManager.register(self.format_types)
 
-<<<<<<< HEAD
-        module_manager.register_module(media_library_module)
-=======
-        module_manager.register_module(media_library_module)
->>>>>>> 3f06f4d4
+        module_manager.register_module(media_library_module)