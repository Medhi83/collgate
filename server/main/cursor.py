--- conflicted
+++ resolved
@@ -16,16 +16,19 @@
 
 
 class CursorQueryError(Exception):
+
     def __init__(self, message):
         super(Exception, self).__init__(message)
 
 
 class CursorQueryValueError(CursorQueryError):
+
     def __init__(self, message):
         super(Exception, self).__init__("Value error: " + message)
 
 
 class CursorQueryOperatorError(CursorQueryError):
+
     def __init__(self, message):
         super(Exception, self).__init__("Operator error: " + message)
 
@@ -121,8 +124,7 @@
                 self.model_fields[field.name] = ('JSON', 'JSON', field.null)
                 self.query_select.append('"%s"."%s"' % (db_table, field.name))
             elif type(field) is ArrayField:
-                if type(field.base_field) is models.fields.IntegerField or type(
-                        field.base_field) == models.fields.AutoField:
+                if type(field.base_field) is models.fields.IntegerField or type(field.base_field) == models.fields.AutoField:
                     base_type = 'INTEGER'
                 else:
                     base_type = 'TEXT'
@@ -132,8 +134,6 @@
             else:
                 self.model_fields[field.name] = ('TEXT', 'TEXT', field.null)
                 self.query_select.append('"%s"."%s"' % (db_table, field.name))
-
-        self.inner_join_counter = 0
 
     def cursor(self, cursor, cursor_fields=('id',)):
         """
@@ -781,7 +781,7 @@
                     '"%s"."%s" AS "%s_%s"' % (renamed_table, field.name, renamed_table, field.name))
             elif type(field) is ArrayField:
                 if (type(field.base_field) is models.fields.IntegerField or
-                            type(field.base_field) == models.fields.AutoField):
+                        type(field.base_field) == models.fields.AutoField):
                     base_type = 'INTEGER'
                 else:
                     base_type = 'TEXT'
@@ -843,7 +843,7 @@
                         '"%s"."%s" AS "%s_%s"' % (db_table_alias, field.name, related_field, field.name))
                 elif type(field) is ArrayField:
                     if (type(field.base_field) is models.fields.IntegerField or
-                                type(field.base_field) == models.fields.AutoField):
+                            type(field.base_field) == models.fields.AutoField):
                         base_type = 'INTEGER'
                     else:
                         base_type = 'TEXT'
@@ -957,9 +957,6 @@
         :param related_name: If specified uses this field name as join term in place of the self.modelname in plural form.
         :param kwargs: FieldName=IntegerValue
         """
-
-        self.inner_join_counter += 1
-
         if len(kwargs) < 1:
             raise CursorQueryError("Unspecified related field and value")
 
@@ -972,7 +969,7 @@
         if related_name is not None and type(related_name) is str:
             model_name_alias = related_name
 
-        related_field_entry, id_value = list(kwargs.items())[0]
+        related_field_name, id_value = list(kwargs.items())[0]
 
         related_field = getattr(related_model, model_name_alias)
         if related_field is None:
@@ -981,40 +978,12 @@
         if type(related_field) is not models.fields.related_descriptors.ManyToManyDescriptor:
             raise CursorQueryError("Invalid related field %s" % related_field)
 
-<<<<<<< HEAD
-        related_field_name = re.sub('__notin', '', related_field_entry)
-        related_field_name = re.sub('__in', '', related_field_name)
-
-=======
         # related field
->>>>>>> 7715cb41
         if not hasattr(related_field.through, related_field_name):
             raise CursorQueryError("Invalid related field name %s" % related_field_name)
 
         join_db_table = related_field.through._meta.db_table
-        join_db_table_alias = join_db_table + '_' + str(self.inner_join_counter)
-
-        if re.match('\w+__notin', related_field_entry):
-            operator = 'NOT IN'
-        elif re.match('\w+__in', related_field_entry):
-            operator = 'IN'
-        else:
-            inner_join = 'INNER JOIN "%s" AS "%s" ON ("%s"."%s_id" = %i AND "%s"."id" = "%s"."%s_id")' % (
-                join_db_table, join_db_table_alias, join_db_table_alias, related_field_name, id_value, db_table,
-                join_db_table_alias, short_db_table
-            )
-            self.query_from.append(inner_join)
-            return
-
-        if not isinstance(id_value, list):
-            raise CursorQueryError("Invalid values to related field name %s" % related_field_name)
-
-<<<<<<< HEAD
-        values = ",".join(str(id) for id in id_value)
-        inner_join = 'INNER JOIN "%s" AS "%s" ON ("%s"."%s_id" %s (%s) AND "%s"."id" = "%s"."%s_id")' % (
-            join_db_table, join_db_table_alias, join_db_table_alias, related_field_name, operator, values, db_table,
-            join_db_table_alias, short_db_table
-=======
+
         # to
         if to_related_name is not None and type(to_related_name) is str:
             to_model_name_alias = to_related_name
@@ -1033,7 +1002,6 @@
         # query part
         inner_join = 'INNER JOIN "%s" ON ("%s"."%s_id" = %i AND "%s"."id" = "%s"."%s_id")' % (
             join_db_table, join_db_table, related_field_name, id_value, db_table, join_db_table, to_model_name_alias
->>>>>>> 7715cb41
         )
 
         self.query_from.append(inner_join)
